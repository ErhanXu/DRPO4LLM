import os
import textwrap
from functools import wraps
from typing import Any, Callable, Dict, List, Optional, Union, Tuple
from packaging import version

import torch
import torch.nn as nn
import torch.nn.functional as F
from accelerate import PartialState
from datasets import Dataset, IterableDataset
from torch.utils.data import DataLoader
from transformers import (
    BaseImageProcessor,
    FeatureExtractionMixin,
    PreTrainedModel,
    PreTrainedTokenizerBase,
    ProcessorMixin,
    Trainer,
    TrainerCallback,
    is_wandb_available,
)
from transformers.trainer_utils import EvalPrediction, seed_worker
from transformers.utils import is_peft_available

# Import parent class and utilities
from trl import OnlineDPOTrainer, BasePairwiseJudge
from trl.data_utils import is_conversational
from trl.models.utils import unwrap_model_for_generation
from trl.trainer.utils import (
    SIMPLE_CHAT_TEMPLATE,
    empty_cache,
    generate_model_card,
    get_comet_experiment_url,
    get_reward,
    pad,
    selective_log_softmax,
    truncate_right
)

from .drpo_config import DRPOConfig

# Optional imports
if is_wandb_available():
    import wandb

if is_peft_available():
    from peft import PeftModel


if is_wandb_available():
    import wandb

if is_peft_available():
    from peft import PeftModel

class DRPODataCollatorWithPadding:
    """
    Data collator for DRPO training.
    
    Args:
        pad_token_id: Token ID used for padding sequences
        is_encoder_decoder: Whether the model is encoder-decoder architecture
    """
    
    def __init__(
        self,
        pad_token_id: int,
        is_encoder_decoder: bool = False,
    ):
        self.pad_token_id = pad_token_id
        self.is_encoder_decoder = is_encoder_decoder
    
    def __call__(self, features: List[Dict[str, Any]]) -> Dict[str, torch.Tensor]:
        """
        Collate features into padded tensors.
        
        We don't need labels because DRPO computes preference-based losses,
        not supervised token prediction losses.
        """
        # Extract components
        prompt_ids = [torch.tensor(f["prompt_ids"], dtype=torch.long) for f in features]
        chosen_ids = [torch.tensor(f["chosen_ids"], dtype=torch.long) for f in features]
        rejected_ids = [torch.tensor(f["rejected_ids"], dtype=torch.long) for f in features]
        
        # Create attention masks
        prompt_attention_mask = [torch.ones_like(ids) for ids in prompt_ids]
        chosen_attention_mask = [torch.ones_like(ids) for ids in chosen_ids]
        rejected_attention_mask = [torch.ones_like(ids) for ids in rejected_ids]
        
        # Pad sequences
        batch = {
            "prompt_ids": pad(prompt_ids, padding_value=self.pad_token_id, padding_side="left"),
            "prompt_attention_mask": pad(prompt_attention_mask, padding_value=0, padding_side="left"),
            "chosen_ids": pad(chosen_ids, padding_value=self.pad_token_id, padding_side="right"),
            "chosen_attention_mask": pad(chosen_attention_mask, padding_value=0, padding_side="right"),
            "rejected_ids": pad(rejected_ids, padding_value=self.pad_token_id, padding_side="right"),
            "rejected_attention_mask": pad(rejected_attention_mask, padding_value=0, padding_side="right"),
        }
        
        # Include original text if available (for judge-based evaluation)
        if "prompt" in features[0]:
            batch["prompt"] = [f["prompt"] for f in features]
            batch["chosen"] = [f["chosen"] for f in features]
            batch["rejected"] = [f["rejected"] for f in features]
        
        return batch


class DRPOTrainer(OnlineDPOTrainer):
    """
    Doubly Robust Preference Optimization (DRPO) Trainer.
    
    This trainer implements the DRPO algorithm which provides robustness to misspecification
    of either the reference policy or the preference model, achieving better convergence
    properties than standard DPO or PPO-based methods.
    
    The algorithm combines:
    1. Direct Method (DM): Uses preference model to estimate expected preferences
    2. Importance Sampling (IS): Corrects for distribution mismatch between policies
    
    Key features:
    - Supports multiple preference models (reward models, custom preference models, judges)
    - Compatible with vLLM for efficient generation
    - Handles multi-GPU training with DeepSpeed ZeRO-2/3
    - Provides flexible IS ratio control mechanisms
    """
    
    _tag_names = ["trl", "drpo"]
    
    def __init__(
        self,
        model: Union[PreTrainedModel, nn.Module],
        ref_model: Union[PreTrainedModel, nn.Module, None] = None,
        reward_model: Union[PreTrainedModel, nn.Module, None] = None,
        judge: Optional[BasePairwiseJudge] = None,
        args: Optional[DRPOConfig] = None,
        data_collator: Optional[Callable] = None,
        train_dataset: Optional[Union[Dataset, IterableDataset]] = None,
        eval_dataset: Optional[Union[Dataset, dict[str, Dataset]]] = None,
        processing_class: Optional[
            Union[PreTrainedTokenizerBase, BaseImageProcessor, FeatureExtractionMixin, ProcessorMixin]
        ] = None,
        peft_config: Optional[dict] = None,
        compute_metrics: Optional[Callable[[EvalPrediction], dict]] = None,
        callbacks: Optional[list[TrainerCallback]] = None,
        optimizers: tuple[torch.optim.Optimizer, torch.optim.lr_scheduler.LambdaLR] = (None, None),
        preprocess_logits_for_metrics: Optional[Callable[[torch.Tensor, torch.Tensor], torch.Tensor]] = None,
    ) -> None:
        # Store model configuration before potential DeepSpeed wrapping
        self._is_encoder_decoder = getattr(model.config, 'is_encoder_decoder', False) if hasattr(model, 'config') else False
        
        # Initialize preference model if specified
        self.preference_model = None
        if args and args.use_preference_model and args.preference_model_path:


            # Import custom preference model
            from .drpo_utils_new import GPMWrapper
                # GPM or BT preference model
            self.preference_model = GPMwithRewardNetwork(
                model_name_or_path=args.preference_model_path,
                device=torch.device("cuda" if torch.cuda.is_available() else "cpu"),
                pad_token_id=processing_class.pad_token_id if processing_class else 0,
                is_general_preference=(args.preference_model_type == "general"),
                bf16=args.bf16
            )
            # Don't use standard reward model when using custom preference model
            reward_model = self.preference_model
        
        # Create data collator if not provided
        if data_collator is None:
            data_collator = DRPODataCollatorWithPadding(
                pad_token_id=processing_class.pad_token_id if processing_class else 0,
                is_encoder_decoder=self._is_encoder_decoder,
            )
        
        # Initialize parent class
        super().__init__(
            model=model,
            ref_model=ref_model,
            reward_model=reward_model,
            judge=judge,
            args=args,
            data_collator=data_collator,
            train_dataset=train_dataset,
            eval_dataset=eval_dataset,
            processing_class=processing_class,
            peft_config=peft_config,
            compute_metrics=compute_metrics,
            callbacks=callbacks,
            optimizers=optimizers,
            preprocess_logits_for_metrics=preprocess_logits_for_metrics,
        )

        if self.train_dataset is not None and "prompt_ids" not in self.train_dataset.column_names:
            self.train_dataset = self._prepare_dataset(self.train_dataset, self.processing_class)
        
        if self.eval_dataset is not None:
            if isinstance(self.eval_dataset, dict):
                # Handle dict of datasets
                self.eval_dataset = {
                    key: self._prepare_dataset(dataset, self.processing_class) 
                    if "prompt_ids" not in dataset.column_names else dataset
                    for key, dataset in self.eval_dataset.items()
                }
            else:
                # Single eval dataset
                if "prompt_ids" not in self.eval_dataset.column_names:
                    self.eval_dataset = self._prepare_dataset(self.eval_dataset, self.processing_class)
        
        # Handle preference model with distributed training
        if self.preference_model is not None:
            if self.is_deepspeed_enabled:
                from .utils import prepare_deepspeed
                self.preference_model = prepare_deepspeed(
                    self.preference_model,
                    args.per_device_train_batch_size,
                    args.fp16,
                    args.bf16
                )
            else:
                self.preference_model = self.preference_model.to(self.accelerator.device)

        # Initialize DRPO-specific statistics
        self.stats = {
            # Core DRPO metrics
            "drpo/term_dm": [],  # Direct method term
            "drpo/term_is": [],  # Importance sampling term
            "drpo/preference_score": [],  # g(chosen, rejected)
            
            # Generated sample quality metrics
            "generated/vs_rejected_mean": [],  # E[g(mc, rejected)]
            "generated/vs_rejected_std": [],   # Std[g(mc, rejected)]
            "generated/vs_chosen_mean": [],    # E[g(mc, chosen)]
            "generated/vs_chosen_std": [],     # Std[g(mc, chosen)]
            
            # Generated sample preference margins
            "generated/margin_over_rejected": [],  # E[g(mc, rejected) - 0.5]
            "generated/margin_over_chosen": [],    # E[0.5 - g(mc, chosen)]
            "generated/win_rate_vs_rejected": [], # P(g(mc, rejected) > 0.5)
            "generated/win_rate_vs_chosen": [],   # P(g(mc, chosen) > 0.5)
            
            # Generation quality indicators
            "generated/contains_eos_rate": [],     # Fraction with EOS token
            "generated/avg_length": [],            # Average length of generated samples
            "generated/length_std": [],            # Std of lengths
            
            # IS ratio statistics
            "is_ratio/chosen_mean": [],
            "is_ratio/chosen_std": [],
            "is_ratio/chosen_max": [],
            "is_ratio/rejected_mean": [],
            "is_ratio/rejected_std": [],
            "is_ratio/rejected_max": [],
            "is_ratio/clip_rate_chosen": [],      # How often we hit the clip bounds
            "is_ratio/clip_rate_rejected": [],
            
            # Policy statistics
            "logps/chosen": [],
            "logps/rejected": [],
            "logps/generated_mean": [],           # E[log π(mc)]
            "logps/generated_std": [],            # Std[log π(mc)]
            "rewards/margins": [],                # log π(chosen) - log π(rejected)
            "rewards/accuracy": [],               # P(log π(chosen) > log π(rejected))
            
            # KL divergence metrics (computed from generated samples)
            "objective/kl": [],  # Mean KL[π||π_ref] from generated samples
            "objective/entropy": [],  # Entropy of generated samples
            # "objective/kl_per_token": [],  # Average per-token KL
            "beta": [],
            
            # Loss components
            "loss/drpo": [],                      # DRPO loss component
            "loss/kl": [],                        # KL loss component
            "loss/total": [],                     # Total loss
        }
    
    def _prepare_dataset(self, dataset: Dataset, tokenizer: PreTrainedTokenizerBase) -> Dataset:
        """
        Prepare dataset for DRPO training by tokenizing prompts, chosen, and rejected responses.
        
        Args:
            dataset: Raw dataset with text examples
            tokenizer: Tokenizer for processing text
            
        Returns:
            Tokenized dataset ready for training
        """
        def tokenize_row(example):
            # Extract and process prompt
            prompt = example["prompt"]
            if isinstance(prompt, list):
                # Conversational format - apply chat template
                prompt_text = tokenizer.apply_chat_template(
                    prompt,
                    tokenize=False,
                    add_generation_prompt=True,
                )
            else:
                prompt_text = prompt
            
            # Extract chosen and rejected
            chosen_text = example["chosen"]
            rejected_text = example["rejected"]
            
            # Apply chat template to responses if conversational
            if isinstance(example["chosen"], list):
                full_chosen = tokenizer.apply_chat_template(
                    example["prompt"] + example["chosen"],
                    tokenize=False,
                )
                chosen_text = full_chosen[len(prompt_text):]
            
            if isinstance(example["rejected"], list):
                full_rejected = tokenizer.apply_chat_template(
                    example["prompt"] + example["rejected"],
                    tokenize=False,
                )
                rejected_text = full_rejected[len(prompt_text):]
            
            # Tokenize
            prompt_tokens = tokenizer(prompt_text, add_special_tokens=False)
            prompt_ids = prompt_tokens["input_ids"]
            
            # Add BOS token if needed
            if tokenizer.bos_token_id is not None and (
                len(prompt_ids) == 0 or prompt_ids[0] != tokenizer.bos_token_id
            ):
                prompt_ids = [tokenizer.bos_token_id] + prompt_ids
            
            # Tokenize responses
            chosen_tokens = tokenizer(chosen_text, add_special_tokens=False)
            rejected_tokens = tokenizer(rejected_text, add_special_tokens=False)
            
            chosen_ids = chosen_tokens["input_ids"]
            rejected_ids = rejected_tokens["input_ids"]
            
            # Add EOS tokens
            if tokenizer.eos_token_id is not None:
                if len(chosen_ids) == 0 or chosen_ids[-1] != tokenizer.eos_token_id:
                    chosen_ids = chosen_ids + [tokenizer.eos_token_id]
                if len(rejected_ids) == 0 or rejected_ids[-1] != tokenizer.eos_token_id:
                    rejected_ids = rejected_ids + [tokenizer.eos_token_id]
            
            # Truncate if needed
            if self.args.max_prompt_length:
                prompt_ids = prompt_ids[-self.args.max_prompt_length:]
            if self.args.max_completion_length:
                chosen_ids = chosen_ids[:self.args.max_completion_length]
                rejected_ids = rejected_ids[:self.args.max_completion_length]
            
            return {
                "prompt_ids": prompt_ids,
                "chosen_ids": chosen_ids,
                "rejected_ids": rejected_ids,
                "prompt": prompt_text,
                "chosen": chosen_text,
                "rejected": rejected_text,
            }
        
        # Process dataset
        with PartialState().local_main_process_first():
            dataset = dataset.map(
                tokenize_row,
                num_proc=self.args.dataset_num_proc,
                desc="Tokenizing dataset for DRPO",
            )
        
        return dataset
    
    def _set_signature_columns_if_needed(self):
        """Set expected columns for data collator."""
        if self._signature_columns is None:
            self._signature_columns = [
                "prompt_ids", "chosen_ids", "rejected_ids",
                "prompt", "chosen", "rejected"
            ]
    
    @wraps(OnlineDPOTrainer.get_train_dataloader)
    def get_train_dataloader(self) -> DataLoader:
        """Get train dataloader with DRPO-specific data handling."""
        if self.train_dataset is None:
            raise ValueError("Training requires a train_dataset.")
        
        # Prepare dataset if needed
        if "prompt_ids" not in self.train_dataset.column_names:
            self.train_dataset = self._prepare_dataset(self.train_dataset, self.processing_class)
        
        # Set signature columns for the trainer
        self._set_signature_columns_if_needed()
        
        train_dataset = self.train_dataset
        data_collator = self.data_collator
        
        dataloader_params = {
            "batch_size": self._train_batch_size,
            "collate_fn": data_collator,
            "num_workers": self.args.dataloader_num_workers,
            "pin_memory": self.args.dataloader_pin_memory,
            "persistent_workers": self.args.dataloader_persistent_workers,
        }
        
        if not isinstance(train_dataset, torch.utils.data.IterableDataset):
            dataloader_params["sampler"] = self._get_train_sampler()
            dataloader_params["drop_last"] = self.args.dataloader_drop_last
            dataloader_params["worker_init_fn"] = seed_worker
            dataloader_params["prefetch_factor"] = self.args.dataloader_prefetch_factor
        
        return self.accelerator.prepare(DataLoader(train_dataset, **dataloader_params))

    @wraps(OnlineDPOTrainer.get_eval_dataloader)
    def get_eval_dataloader(self, eval_dataset: Optional[Union[str, Dataset]] = None) -> DataLoader:
        """Get eval dataloader with DRPO-specific data handling."""
        if eval_dataset is None and self.eval_dataset is None:
            raise ValueError("Trainer: evaluation requires an eval_dataset.")
        
        # Determine which dataset to use
        if eval_dataset is not None:
            if isinstance(eval_dataset, str):
                eval_dataset = self.eval_dataset[eval_dataset]
        else:
            eval_dataset = self.eval_dataset
        
        # Prepare dataset if needed (tokenize it)
        if isinstance(eval_dataset, dict):
            # Handle dict of datasets (e.g., {"validation": dataset1, "test": dataset2})
            for key in eval_dataset:
                if "prompt_ids" not in eval_dataset[key].column_names:
                    eval_dataset[key] = self._prepare_dataset(
                        eval_dataset[key], self.processing_class
                    )
        else:
            # Single eval dataset
            if "prompt_ids" not in eval_dataset.column_names:
                eval_dataset = self._prepare_dataset(eval_dataset, self.processing_class)
        
        # Update the stored eval dataset
        self.eval_dataset = eval_dataset
        
        # Call parent's get_eval_dataloader
        return super().get_eval_dataloader(eval_dataset)
    
    def _compute_preference_scores_batch(
        self,
        prompt_ids: torch.Tensor,
        prompt_mask: torch.Tensor,
        ids_1: torch.Tensor,
        mask_1: torch.Tensor,
        ids_2: torch.Tensor,
        mask_2: torch.Tensor,
        texts_1: Optional[List[str]] = None,
        texts_2: Optional[List[str]] = None,
        prompt_texts: Optional[List[str]] = None,
    ) -> torch.Tensor:
        """
        Compute preference scores g(y1, y2 | x) for a batch of comparisons.
        """
        batch_size = prompt_ids.shape[0]
        
        # Concatenate prompts with responses
        prompt_response_1 = torch.cat([prompt_ids, ids_1], dim=1)
        prompt_response_2 = torch.cat([prompt_ids, ids_2], dim=1)
        attention_mask_1 = torch.cat([prompt_mask, mask_1], dim=1)
        attention_mask_2 = torch.cat([prompt_mask, mask_2], dim=1)
        
        with torch.no_grad():
            if self.preference_model is not None:
                # Use custom preference model
                from .drpo_utils_new import get_preference_score_without_decoding
                
                scores = get_preference_score_without_decoding(
<<<<<<< HEAD
                    preference_model=self.preference_model,
                    input_ids_1=prompt_response_1,  # Fix typo: was a1_iuput_ids
                    attention_mask_1=attention_mask_1,
                    input_ids_2=prompt_response_2,  # Fix typo: was a2_input_ids
                    attention_mask_2=attention_mask_2,
=======
                    self.preference_model,
                    prompt_response_1,
                    attention_mask_1,
                    prompt_response_2,
                    attention_mask_2,
>>>>>>> b8cac854
                    is_bt_model=(self.args.preference_model_type == "bt"),
                )
                
            elif self.reward_model is not None:
                # Use standard reward model with Bradley-Terry
                context_length = prompt_ids.shape[1]
                
                _, scores_1, _ = get_reward(
                    self.reward_model,
                    prompt_response_1,
                    self.processing_class.pad_token_id,
                    context_length
                )
                _, scores_2, _ = get_reward(
                    self.reward_model,
                    prompt_response_2,
                    self.processing_class.pad_token_id,
                    context_length
                )
                
                # Bradley-Terry model
                scores = torch.sigmoid(scores_1 - scores_2)
                
            elif self.judge is not None:
                # Use judge for evaluation
                if texts_1 is None or texts_2 is None:
                    # If texts not provided, decode from token IDs
                    texts_1 = self.processing_class.batch_decode(ids_1, skip_special_tokens=True)
                    texts_2 = self.processing_class.batch_decode(ids_2, skip_special_tokens=True)
                
                # Get prompt texts
                if prompt_texts is None:
                    prompt_texts = self.processing_class.batch_decode(prompt_ids, skip_special_tokens=True)
                
                # Handle conversational format if needed
                from trl.data_utils import is_conversational
                if prompt_texts and any(is_conversational({"prompt": p}) for p in prompt_texts):
                    import jinja2
                    env = jinja2.Environment()
                    template = env.from_string(SIMPLE_CHAT_TEMPLATE)
                    
                    # Apply chat template to prompts if they're conversational
                    formatted_prompts = []
                    for p in prompt_texts:
                        if is_conversational({"prompt": p}):
                            formatted_prompts.append(template.render(messages=p))
                        else:
                            formatted_prompts.append(p)
                    prompt_texts = formatted_prompts
                    
                    # Note: texts_1 and texts_2 are completions, not full conversations
                    # They should already be plain text, not conversational format
                
                # Judge returns preference probabilities
                scores = self.judge.judge(
                    prompt_texts,
                    list(zip(texts_1, texts_2)),
                    return_scores=True,
                )
                scores = torch.tensor(scores, device=prompt_ids.device, dtype=torch.float32)
                
            else:
                raise ValueError("No preference model, reward model, or judge available")
        
        return scores
    
    def _compute_is_ratio_controlled(
        self,
        logprobs: torch.Tensor,
        ref_logprobs: torch.Tensor,
        mask: torch.Tensor,
        prefix: str = ""
    ) -> torch.Tensor:
        """
        Compute importance sampling ratios with control mechanism.
        
        Currently implements clipping, but designed to be extended with other methods
        like adaptive clipping, trust regions, or variance reduction techniques.
        
        Args:
            logprobs: Log probabilities under current policy
            ref_logprobs: Log probabilities under reference policy
            mask: Attention mask
            prefix: Prefix for logging (e.g., "chosen" or "rejected")
            
        Returns:
            Controlled IS ratios
        """
        # Compute raw IS ratios
        log_ratios = (logprobs - ref_logprobs) * mask
        is_ratios = torch.exp(log_ratios.sum(dim=1))
        
        # Apply control method
        if self.args.is_control_method == "clip":
            controlled_ratios = torch.clamp(is_ratios, self.args.is_clip_min, self.args.is_clip_max).detach()
        # Room for other methods: adaptive_clip, trust_region, etc.
        else:
            controlled_ratios = torch.clamp(is_ratios, self.args.is_clip_min, self.args.is_clip_max)
        
        # Log statistics
        if prefix:
            self.stats[f"is_ratio/{prefix}_mean"].append(is_ratios.mean().item())
            self.stats[f"is_ratio/{prefix}_max"].append(is_ratios.max().item())
        
        return controlled_ratios
    
    def _compute_kl_divergence(
        self,
        logprobs: torch.Tensor,
        ref_logprobs: torch.Tensor,
        mask: torch.Tensor,
        kl_type: str = "k3"
    ) -> tuple[torch.Tensor, torch.Tensor]:
        """
        Compute KL divergence KL[π||π_ref] using specified estimator.
        
        Args:
            logprobs: Log probabilities under current policy π
            ref_logprobs: Log probabilities under reference policy π_ref
            mask: Attention mask
            kl_type: "k1" or "k3"
            
        Returns:
            per_token_kl: Per-token KL divergence
            total_kl: Total KL divergence per sequence
        """
        if kl_type == "k1":
            # Standard unbiased estimator: log(π/π_ref)
            per_token_kl = (logprobs - ref_logprobs) * mask
            
        elif kl_type == "k3":
            # Lower variance unbiased estimator: (π_ref/π - 1) - log(π_ref/π)
            log_ratio = ref_logprobs - logprobs
            ratio = torch.exp(torch.clamp(log_ratio, -10, 10))
            per_token_kl = ((ratio - 1) - log_ratio) * mask
            
        else:
            raise ValueError(f"Unknown KL estimator: {kl_type}")
        
        total_kl = per_token_kl.sum(dim=1)
        return per_token_kl, total_kl
    
    def _forward(self, model, prompt_ids, prompt_attention_mask, 
                 completion_ids, completion_attention_mask):
        """Override to apply temperature scaling using instance temperature."""
        # Get the number of tokens to truncate from prompt
        num_tokens_to_truncate = max(
            prompt_ids.size(1) + completion_ids.size(1) - self.max_length, 0
        )
        
        # Truncate left to avoid OOM
        if num_tokens_to_truncate > 0:
            prompt_ids = prompt_ids[:, num_tokens_to_truncate:]
            prompt_attention_mask = prompt_attention_mask[:, num_tokens_to_truncate:]
        
        # Concatenate prompt and completion
        prompt_completion_ids = torch.cat((prompt_ids, completion_ids), dim=1)
        prompt_completion_mask = torch.cat((prompt_attention_mask, completion_attention_mask), dim=1)
        
        # Get model outputs
        output = model(
            prompt_completion_ids,
            attention_mask=prompt_completion_mask,
            return_dict=True
        )
        
        # Extract logits for completion tokens
        logits = output.logits[:, max(0, prompt_ids.size(1) - 1):-1]
        
        # Apply temperature scaling using instance temperature
        logits = logits / (self.args.temperature + 1e-7)
        
        # Compute log probabilities
        logprobs = selective_log_softmax(logits, completion_ids)
        
        return logprobs
    
    def _generate(
        self, 
        model: nn.Module,
        prompt_ids: torch.Tensor,
        prompt_mask: torch.Tensor,
        num_samples: int = 1
    ) -> tuple[torch.Tensor, torch.Tensor, torch.Tensor, torch.Tensor]:
        """
        Generate completions from tokenized prompts.
        
        Args:
            model: The model to generate with
            prompt_ids: Tokenized prompts [batch_size, seq_len]
            prompt_mask: Attention mask for prompts
            num_samples: Number of samples per prompt (for multiple generations)
            
        Returns:
            Tuple of (prompt_ids, prompt_mask, completion_ids, completion_mask)
        """
        eos_token_id = self.processing_class.eos_token_id
        pad_token_id = self.processing_class.pad_token_id
        
        # Handle multiple samples per prompt if needed
        if num_samples > 1:
            prompt_ids = prompt_ids.repeat(num_samples, 1)
            prompt_mask = prompt_mask.repeat(num_samples, 1)
        
        # Generate completions
        if self.args.use_vllm and hasattr(self, 'llm'):
            # vLLM generation (if enabled)
            # Convert token IDs back to text for vLLM
            prompts = self.processing_class.batch_decode(prompt_ids, skip_special_tokens=False)
            
            # Use vLLM to generate
            from vllm import SamplingParams
            sampling_params = SamplingParams(
                n=1,  # We already repeated prompts above
                max_tokens=self.args.max_new_tokens,
                temperature=self.generation_config.temperature,
                top_k=self.generation_config.top_k,
                top_p=self.generation_config.top_p,
            )
            
            outputs = self.llm.generate(prompts, sampling_params)
            
            # Convert back to token IDs
            completion_texts = [output.outputs[0].text for output in outputs]
            completions = self.processing_class(
                completion_texts,
                padding=True,
                truncation=True,
                max_length=self.args.max_new_tokens,
                return_tensors="pt"
            )
            completion_ids = completions.input_ids.to(prompt_ids.device)
            
            # Create attention masks
            completion_mask = (completion_ids != pad_token_id).long()
            
        else:
            # Standard transformers generation
            with torch.no_grad():
                output_ids = model.generate(
                    input_ids=prompt_ids,
                    attention_mask=prompt_mask,
                    generation_config=self.generation_config,
                    pad_token_id=pad_token_id,
                    eos_token_id=eos_token_id,
                    do_sample=True,
                )
            
            # Extract only the generated tokens (remove prompt)
            completion_ids = output_ids[:, prompt_ids.size(1):]
            
            # Truncate completions and create masks

            completion_ids, completion_mask = truncate_right(
                completion_ids, eos_token_id, pad_token_id
            )
        
        return prompt_ids, prompt_mask, completion_ids, completion_mask
    
    
    def training_step(
        self,
        model: nn.Module,
        inputs: Dict[str, Union[torch.Tensor, Any]],
        num_items_in_batch: Optional[int] = None
    ) -> torch.Tensor:
        """
        Perform DRPO training step with DeepSpeed ZeRO-3 compatibility.
        """
        model.train()
        
        # Move inputs to device
        device = self.accelerator.device
        prompt_ids = inputs["prompt_ids"].to(device)
        prompt_mask = inputs["prompt_attention_mask"].to(device)
        chosen_ids = inputs["chosen_ids"].to(device)
        chosen_mask = inputs["chosen_attention_mask"].to(device)
        rejected_ids = inputs["rejected_ids"].to(device)
        rejected_mask = inputs["rejected_attention_mask"].to(device)
        
        # Original text for judge (if needed)
        prompt_texts = inputs.get("prompt", None)
        chosen_texts = inputs.get("chosen", None)
        rejected_texts = inputs.get("rejected", None)
        
        batch_size = prompt_ids.shape[0]
        
        # Generate Monte Carlo samples for DM term AND KL estimation
        mc_samples = []
        mc_logprobs_list = []
        mc_ref_logprobs_list = []
        mc_kl_total_list = []
        mc_entropy_list = []
        
        # Step 1: Generate all MC samples first (before any forward passes)
        with torch.no_grad():
            for _ in range(self.args.num_monte_carlo_samples):
                with unwrap_model_for_generation(
                    model, 
                    self.accelerator,
                    gather_deepspeed3_params=self.is_deepspeed_enabled
                ) as unwrapped_model:
                    _, _, mc_ids, mc_mask = self._generate(unwrapped_model, prompt_ids, prompt_mask)
                
                mc_ids = mc_ids.to(device)
                mc_mask = mc_mask.to(device)
                mc_samples.append((mc_ids, mc_mask))
        
        # Step 2: Compute all policy forward passes together
        # This includes chosen, rejected, and MC samples
        all_completion_ids = [chosen_ids, rejected_ids] + [ids for ids, _ in mc_samples]
        all_completion_masks = [chosen_mask, rejected_mask] + [mask for _, mask in mc_samples]
        
        # Batch all forward passes for the policy model
        all_logprobs = []
        for comp_ids, comp_mask in zip(all_completion_ids, all_completion_masks):
            logprobs = self._forward(model, prompt_ids, prompt_mask, comp_ids, comp_mask)
            all_logprobs.append(logprobs)
        
        # Extract the results
        chosen_logprobs = all_logprobs[0]
        rejected_logprobs = all_logprobs[1]
        mc_logprobs_list = all_logprobs[2:]
        
        # Step 3: Compute all reference model forward passes
        with torch.no_grad():
            all_ref_logprobs = []
            
            # For PEFT case
            if self.ref_model is None:
                with self.model.disable_adapter():
                    for comp_ids, comp_mask in zip(all_completion_ids, all_completion_masks):
                        ref_logprobs = self._forward(
                            self.model, prompt_ids, prompt_mask, comp_ids, comp_mask
                        )
                        all_ref_logprobs.append(ref_logprobs)
            else:
                # For separate ref model case
                # Use gather_deepspeed3_params if ref_model is also using DeepSpeed
                if self.is_deepspeed_enabled and hasattr(self.ref_model, 'module'):
                    # Reference model might also need parameter gathering
                    with unwrap_model_for_generation(
                        self.ref_model, 
                        self.accelerator,
                        gather_deepspeed3_params=False  # ref model is typically in eval mode
                    ) as unwrapped_ref:
                        for comp_ids, comp_mask in zip(all_completion_ids, all_completion_masks):
                            ref_logprobs = self._forward(
                                unwrapped_ref, prompt_ids, prompt_mask, comp_ids, comp_mask
                            )
                            all_ref_logprobs.append(ref_logprobs)
                else:
                    for comp_ids, comp_mask in zip(all_completion_ids, all_completion_masks):
                        ref_logprobs = self._forward(
                            self.ref_model, prompt_ids, prompt_mask, comp_ids, comp_mask
                        )
                        all_ref_logprobs.append(ref_logprobs)
            
            # Extract results
            chosen_ref_logprobs = all_ref_logprobs[0]
            rejected_ref_logprobs = all_ref_logprobs[1]
            mc_ref_logprobs_list = all_ref_logprobs[2:]
            
            # Compute KL and entropy for MC samples
            for mc_logprobs, mc_ref_logprobs, (mc_ids, mc_mask) in zip(
                mc_logprobs_list, mc_ref_logprobs_list, mc_samples
            ):
                # Compute KL[π||π_ref] for this generated sample
                _, total_kl = self._compute_kl_divergence(
                    mc_logprobs, mc_ref_logprobs, mc_mask,
                    kl_type=self.args.kl_type
                )
                mc_kl_total_list.append(total_kl)
                
                # Compute entropy H(π) = -E[log π]
                entropy = -(mc_logprobs * mc_mask).sum(dim=1)
                mc_entropy_list.append(entropy)
        
        # Step 4: Compute preference scores
        # Vectorized preference score computation
        g_chosen_rejected = self._compute_preference_scores_batch(
            prompt_ids, prompt_mask,
            chosen_ids, chosen_mask,
            rejected_ids, rejected_mask,
            chosen_texts, rejected_texts
        )
        
        # Direct Method (DM) term
        term_dm = torch.zeros(batch_size, device=device)
        for (mc_ids, mc_mask), mc_logprobs in zip(mc_samples, mc_logprobs_list):
            # g(mc, rejected)
            g_mc_rejected = self._compute_preference_scores_batch(
                prompt_ids, prompt_mask, mc_ids, mc_mask, rejected_ids, rejected_mask
            )
            # g(mc, chosen)
            g_mc_chosen = self._compute_preference_scores_batch(
                prompt_ids, prompt_mask, mc_ids, mc_mask, chosen_ids, chosen_mask
            )

            # Weight by log probability
            mc_logprobs_sum = (mc_logprobs * mc_mask).sum(dim=1)
            term_dm += (g_mc_rejected + g_mc_chosen) * mc_logprobs_sum
        
        term_dm = term_dm / (2 * self.args.num_monte_carlo_samples)
        
        # Vectorized Importance Sampling (IS) term computation
        chosen_logprobs_sum = (chosen_logprobs * chosen_mask).sum(dim=1)
        chosen_ref_logprobs_sum = (chosen_ref_logprobs * chosen_mask).sum(dim=1)
        rejected_logprobs_sum = (rejected_logprobs * rejected_mask).sum(dim=1)
        rejected_ref_logprobs_sum = (rejected_ref_logprobs * rejected_mask).sum(dim=1)
        
        # Compute controlled IS ratios
        is_ratio_chosen = self._compute_is_ratio_controlled(
            chosen_logprobs, chosen_ref_logprobs, chosen_mask, "chosen"
        )
        is_ratio_rejected = self._compute_is_ratio_controlled(
            rejected_logprobs, rejected_ref_logprobs, rejected_mask, "rejected"
        )
        
        # IS loss term
        residual = 1 - g_chosen_rejected
        is_loss = -(
            is_ratio_chosen * residual * chosen_logprobs_sum -
            is_ratio_rejected * residual * rejected_logprobs_sum
        ).mean()
        
        # DRPO loss (negative because we maximize the estimator)
        drpo_loss = -term_dm.mean() + is_loss

        kl_loss = torch.stack(mc_kl_total_list).mean()  # Use MC samples for KL loss
            
        # Total loss
        loss = drpo_loss + self.beta * kl_loss

        # Log statistics (same as before, but moved outside of no_grad context)
        with torch.no_grad():
            # ... (rest of the logging code remains the same)
            # Collect all g_mc_rejected and g_mc_chosen across MC samples
            all_g_mc_rejected = []
            all_g_mc_chosen = []
            all_mc_lengths = []
            all_mc_contains_eos = []
            all_mc_logprobs_sum = []
            
            for (mc_ids, mc_mask), mc_logprobs in zip(mc_samples, mc_logprobs_list):
                # Re-compute preference scores for logging
                g_mc_rej = self._compute_preference_scores_batch(
                    prompt_ids, prompt_mask, mc_ids, mc_mask, rejected_ids, rejected_mask
                )
                g_mc_cho = self._compute_preference_scores_batch(
                    prompt_ids, prompt_mask, mc_ids, mc_mask, chosen_ids, chosen_mask
                )
                
                all_g_mc_rejected.append(g_mc_rej)
                all_g_mc_chosen.append(g_mc_cho)
                
                # Track generation quality
                mc_lengths = mc_mask.sum(dim=1)
                all_mc_lengths.append(mc_lengths)
                
                mc_contains_eos = (mc_ids == self.processing_class.eos_token_id).any(dim=1)
                all_mc_contains_eos.append(mc_contains_eos)
                
                mc_logprobs_sum = (mc_logprobs * mc_mask).sum(dim=1)
                all_mc_logprobs_sum.append(mc_logprobs_sum)
            
            # Stack all MC samples
            all_g_mc_rejected = torch.stack(all_g_mc_rejected)  # [num_mc, batch_size]
            all_g_mc_chosen = torch.stack(all_g_mc_chosen)
            all_mc_lengths = torch.stack(all_mc_lengths)
            all_mc_contains_eos = torch.stack(all_mc_contains_eos)
            all_mc_logprobs_sum = torch.stack(all_mc_logprobs_sum)
            
            # Core DRPO metrics
            self.stats["drpo/term_dm"].append(
                self.accelerator.gather_for_metrics(term_dm).mean().item()
            )
            self.stats["drpo/term_is"].append(
                self.accelerator.gather_for_metrics(
                    is_ratio_chosen * residual - is_ratio_rejected * residual
                ).mean().item()
            )
            self.stats["drpo/preference_score"].append(
                self.accelerator.gather_for_metrics(g_chosen_rejected).mean().item()
            )
            
            # Generated sample quality metrics
            g_mc_rejected_gathered = self.accelerator.gather_for_metrics(all_g_mc_rejected.flatten())
            g_mc_chosen_gathered = self.accelerator.gather_for_metrics(all_g_mc_chosen.flatten())
            
            self.stats["generated/vs_rejected_mean"].append(g_mc_rejected_gathered.mean().item())
            self.stats["generated/vs_rejected_std"].append(g_mc_rejected_gathered.std().item())
            self.stats["generated/vs_chosen_mean"].append(g_mc_chosen_gathered.mean().item())
            self.stats["generated/vs_chosen_std"].append(g_mc_chosen_gathered.std().item())
            
            # Preference margins and win rates
            self.stats["generated/margin_over_rejected"].append(
                (g_mc_rejected_gathered - 0.5).mean().item()
            )
            self.stats["generated/margin_over_chosen"].append(
                (0.5 - g_mc_chosen_gathered).mean().item()
            )
            self.stats["generated/win_rate_vs_rejected"].append(
                (g_mc_rejected_gathered > 0.5).float().mean().item()
            )
            self.stats["generated/win_rate_vs_chosen"].append(
                (g_mc_chosen_gathered > 0.5).float().mean().item()
            )
            
            # Generation quality
            mc_lengths_gathered = self.accelerator.gather_for_metrics(all_mc_lengths.flatten())
            mc_eos_gathered = self.accelerator.gather_for_metrics(all_mc_contains_eos.flatten().float())
            
            self.stats["generated/contains_eos_rate"].append(mc_eos_gathered.mean().item())
            self.stats["generated/avg_length"].append(mc_lengths_gathered.float().mean().item())
            self.stats["generated/length_std"].append(mc_lengths_gathered.float().std().item())
            
            # IS ratio statistics with clipping indicators
            is_chosen_at_min = (is_ratio_chosen == self.args.is_clip_min).float()
            is_chosen_at_max = (is_ratio_chosen == self.args.is_clip_max).float()
            is_rejected_at_min = (is_ratio_rejected == self.args.is_clip_min).float()
            is_rejected_at_max = (is_ratio_rejected == self.args.is_clip_max).float()
            
            self.stats["is_ratio/chosen_mean"].append(
                self.accelerator.gather_for_metrics(is_ratio_chosen).mean().item()
            )
            self.stats["is_ratio/chosen_std"].append(
                self.accelerator.gather_for_metrics(is_ratio_chosen).std().item()
            )
            self.stats["is_ratio/chosen_max"].append(
                self.accelerator.gather_for_metrics(is_ratio_chosen).max().item()
            )
            self.stats["is_ratio/clip_rate_chosen"].append(
                self.accelerator.gather_for_metrics(is_chosen_at_min + is_chosen_at_max).mean().item()
            )
            
            self.stats["is_ratio/rejected_mean"].append(
                self.accelerator.gather_for_metrics(is_ratio_rejected).mean().item()
            )
            self.stats["is_ratio/rejected_std"].append(
                self.accelerator.gather_for_metrics(is_ratio_rejected).std().item()
            )
            self.stats["is_ratio/rejected_max"].append(
                self.accelerator.gather_for_metrics(is_ratio_rejected).max().item()
            )
            self.stats["is_ratio/clip_rate_rejected"].append(
                self.accelerator.gather_for_metrics(is_rejected_at_min + is_rejected_at_max).mean().item()
            )
            
            # Policy statistics
            self.stats["logps/chosen"].append(
                self.accelerator.gather_for_metrics(chosen_logprobs_sum).mean().item()
            )
            self.stats["logps/rejected"].append(
                self.accelerator.gather_for_metrics(rejected_logprobs_sum).mean().item()
            )
            
            mc_logprobs_gathered = self.accelerator.gather_for_metrics(all_mc_logprobs_sum.flatten())
            self.stats["logps/generated_mean"].append(mc_logprobs_gathered.mean().item())
            self.stats["logps/generated_std"].append(mc_logprobs_gathered.std().item())
            
            margins = chosen_logprobs_sum - rejected_logprobs_sum
            self.stats["rewards/margins"].append(
                self.accelerator.gather_for_metrics(margins).mean().item()
            )
            self.stats["rewards/accuracy"].append(
                self.accelerator.gather_for_metrics((margins > 0).float()).mean().item()
            )
            
            # KL statistics
            all_kl_total = torch.stack(mc_kl_total_list)
            self.stats["objective/kl"].append(
                self.accelerator.gather_for_metrics(all_kl_total).mean().item()
            )
            
            # Per-token KL average
            # all_kl_per_token = torch.cat(mc_kl_per_token_list, dim=0)
            # all_masks = torch.cat([mask for _, mask in mc_samples], dim=0)
            # avg_per_token_kl = all_kl_per_token.sum() / all_masks.sum()
            # self.stats["objective/kl_per_token"].append(
            #     self.accelerator.gather_for_metrics(avg_per_token_kl).item()
            # )
            
            # Entropy
            all_entropy = torch.stack(mc_entropy_list)
            self.stats["objective/entropy"].append(
                self.accelerator.gather_for_metrics(all_entropy).mean().item()
            )

            
            # Loss components
            self.stats["loss/drpo"].append(
                self.accelerator.gather_for_metrics(drpo_loss).mean().item()
            )
            self.stats["loss/kl"].append(
                self.accelerator.gather_for_metrics(self.beta * kl_loss).mean().item()
            )
            self.stats["loss/total"].append(
                self.accelerator.gather_for_metrics(loss).mean().item()
            )
            
            self.stats["beta"].append(self.beta)
        
        # Empty cache if needed
        if (
            self.args.torch_empty_cache_steps is not None
            and self.state.global_step % self.args.torch_empty_cache_steps == 0
        ):
            empty_cache()
        
        # Handle multi-GPU averaging
        if self.args.n_gpu > 1:
            loss = loss.mean()
        
        # Backward pass
        kwargs = {}
        if self.args.optim in ["lomo", "adalomo"]:
            kwargs["learning_rate"] = self._get_learning_rate()
        
        if self.use_apex:
            from apex import amp
            with amp.scale_loss(loss, self.optimizer) as scaled_loss:
                scaled_loss.backward()
        else:
            self.accelerator.backward(loss, **kwargs)
        
        return loss.detach() / self.args.gradient_accumulation_steps
    

    def _maybe_log_save_evaluate(self, tr_loss, grad_norm, model, trial, epoch, 
                                ignore_keys_for_eval, start_time=None, learning_rate=None):
        """
        Log metrics and optionally evaluate (following OnlineDPO pattern).
        
        This method signature matches the parent class in newer transformers versions.
        """
        if self.control.should_log and self.state.global_step > self._globalstep_last_logged:
            logs: dict[str, float] = {}
            
            # Standard training metrics
            tr_loss_scalar = self._nested_gather(tr_loss).mean().item()
            tr_loss -= tr_loss
            
            logs["loss"] = round(tr_loss_scalar / (self.state.global_step - self._globalstep_last_logged), 4)
            if grad_norm is not None:
                logs["grad_norm"] = grad_norm.detach().item() if isinstance(grad_norm, torch.Tensor) else grad_norm
            
            # Use provided learning rate or get current one
            if learning_rate is not None:
                logs["learning_rate"] = learning_rate
            else:
                logs["learning_rate"] = self._get_learning_rate()
            
            # DRPO-specific metrics (averaged over logging window)
            for key, values in self.stats.items():
                if values:
                    avg_value = sum(values) / len(values)
                    logs[key] = avg_value
                    
                    # Add some derived metrics for better insights
                    if key == "generated/vs_rejected_mean":
                        logs["generated/advantage_over_rejected"] = avg_value - 0.5
                    elif key == "generated/vs_chosen_mean":
                        logs["generated/advantage_vs_chosen"] = avg_value - 0.5
            
            # Compute some composite metrics
            if "generated/win_rate_vs_rejected" in logs and "generated/win_rate_vs_chosen" in logs:
                logs["generated/balanced_quality"] = (
                    logs["generated/win_rate_vs_rejected"] * (logs["generated/win_rate_vs_chosen"])
                ) ** 0.5
            
            if "is_ratio/clip_rate_chosen" in logs and "is_ratio/clip_rate_rejected" in logs:
                logs["is_ratio/overall_clip_rate"] = (
                    logs["is_ratio/clip_rate_chosen"] + logs["is_ratio/clip_rate_rejected"]
                ) / 2
            
            # Reset stats for next logging window
            self.stats = {key: [] for key in self.stats}
            
            self._total_loss_scalar += tr_loss_scalar
            self._globalstep_last_logged = self.state.global_step
            self.store_flos()
            
            # Log the metrics
            self.log(logs)
        
        # Traditional evaluation on validation set (optional)
        metrics = None
        if self.control.should_evaluate:
            # Reset accumulator before evaluation
            self._eval_metrics_accumulator = {}
            self._eval_metrics_count = 0
            
            if self.eval_dataset is not None:
                metrics = self._evaluate(trial, ignore_keys_for_eval)
                
                # Add accumulated custom metrics
                if hasattr(self, '_eval_metrics_accumulator') and self._eval_metrics_count > 0:
                    for key, value in self._eval_metrics_accumulator.items():
                        avg_value = value / self._eval_metrics_count
                        # Add eval_ prefix if not already present
                        prefixed_key = f"eval_{key}" if not key.startswith("eval_") else key
                        metrics[prefixed_key] = avg_value
            else:
                # If no eval dataset, we can still compute metrics from training stats
                metrics = {}
                for key in ["generated/win_rate_vs_rejected", "rewards/accuracy", "objective/kl"]:
                    if key in logs:
                        metrics[f"eval_{key}"] = logs[key]
        
        if self.control.should_save:
            self._save_checkpoint(model, trial)
            self.control = self.callback_handler.on_save(self.args, self.state, self.control)

    def compute_loss(
        self,
        model: nn.Module,
        inputs: Dict[str, Union[torch.Tensor, Any]],
        return_outputs: bool = False,
        num_items_in_batch: Optional[int] = None,
    ) -> Union[torch.Tensor, tuple[torch.Tensor, dict[str, Any]]]:
        """
        Compute loss for DRPO. During training, delegates to training_step.
        During evaluation, computes preference accuracy and generation quality metrics.
        
        Args:
            model: The model to evaluate
            inputs: Dictionary containing prompt_ids, chosen_ids, rejected_ids, etc.
            return_outputs: Whether to return additional outputs
            num_items_in_batch: Number of items in batch (for gradient accumulation)
            
        Returns:
            Loss tensor, or (loss, outputs) tuple if return_outputs=True
        """
        if model.training:
            # During training, use the custom training_step
            loss = self.training_step(model, inputs, num_items_in_batch)
            # Return empty dict as outputs to maintain compatibility
            return (loss, {}) if return_outputs else loss
        
        # Evaluation mode: compute comprehensive metrics
        model.eval()
        device = self.accelerator.device
        
        with torch.no_grad():
            # Extract inputs (matching your data collator format)
            prompt_ids = inputs["prompt_ids"].to(device)
            prompt_mask = inputs["prompt_attention_mask"].to(device)
            chosen_ids = inputs["chosen_ids"].to(device)
            chosen_mask = inputs["chosen_attention_mask"].to(device)
            rejected_ids = inputs["rejected_ids"].to(device)
            rejected_mask = inputs["rejected_attention_mask"].to(device)
            
            # Get text inputs if available (for judge)
            prompt_texts = inputs.get("prompt", None)
            chosen_texts = inputs.get("chosen", None)
            rejected_texts = inputs.get("rejected", None)
            
            batch_size = prompt_ids.size(0)
            
            # 1. Compute preference accuracy between chosen and rejected
            chosen_logprobs = self._forward(model, prompt_ids, prompt_mask, chosen_ids, chosen_mask)
            rejected_logprobs = self._forward(model, prompt_ids, prompt_mask, rejected_ids, rejected_mask)
            
            chosen_logprobs_sum = (chosen_logprobs * chosen_mask).sum(1)
            rejected_logprobs_sum = (rejected_logprobs * rejected_mask).sum(1)
            
            # Model's implicit preference (higher log prob = preferred)
            model_prefers_chosen = (chosen_logprobs_sum > rejected_logprobs_sum).float()
            preference_accuracy = model_prefers_chosen.mean()
            
            # 2. Compute actual preference score using preference model
            g_chosen_rejected = self._compute_preference_scores_batch(
                prompt_ids, prompt_mask,
                chosen_ids, chosen_mask,
                rejected_ids, rejected_mask,
                chosen_texts, rejected_texts
            )
            preference_alignment = ((g_chosen_rejected > 0.5).float() == model_prefers_chosen).float().mean()
            
            metrics = {
                'preference_accuracy': preference_accuracy.item(),
                'preference_alignment': preference_alignment.item(),
                'g_chosen_rejected': g_chosen_rejected.mean().item(),
            }
            
            # 3. Generate MC samples if requested
            if getattr(self.args, 'eval_with_generation', True):
                num_eval_samples = getattr(self.args, 'eval_mc_samples', 2)
                
                all_g_mc_rejected = []
                all_g_mc_chosen = []
                all_mc_lengths = []
                all_mc_logprobs_sum = []
                all_mc_kl = []
                all_mc_entropy = []
                
                for _ in range(num_eval_samples):
                    # Generate samples
                    with unwrap_model_for_generation(model, self.accelerator) as unwrapped_model:
                        _, _, mc_ids, mc_mask = self._generate(unwrapped_model, prompt_ids, prompt_mask)
                    
                    mc_ids = mc_ids.to(device)
                    mc_mask = mc_mask.to(device)
                    
                    # Compute log probabilities
                    mc_logprobs = self._forward(model, prompt_ids, prompt_mask, mc_ids, mc_mask)
                    mc_logprobs_sum = (mc_logprobs * mc_mask).sum(1)
                    all_mc_logprobs_sum.append(mc_logprobs_sum)

                    # Compute log probabilities under reference policy
                    if self.ref_model is not None:
                        mc_ref_logprobs = self._forward(
                            self.ref_model, prompt_ids, prompt_mask, mc_ids, mc_mask
                        )
                    else:
                        with self.model.disable_adapter():
                            mc_ref_logprobs = self._forward(
                                self.model, prompt_ids, prompt_mask, mc_ids, mc_mask
                            )
                    
                    # Compute KL[π||π_ref] for generated samples
                    _, total_kl = self._compute_kl_divergence(
                        mc_logprobs, mc_ref_logprobs, mc_mask,
                        kl_type=self.args.kl_type
                    )
                    all_mc_kl.append(total_kl)
                    
                    # Compute entropy H(π)
                    entropy = -(mc_logprobs * mc_mask).sum(1)
                    all_mc_entropy.append(entropy)
                    
                    # Compute preference scores
                    g_mc_rejected = self._compute_preference_scores_batch(
                        prompt_ids, prompt_mask, mc_ids, mc_mask, rejected_ids, rejected_mask
                    )
                    g_mc_chosen = self._compute_preference_scores_batch(
                        prompt_ids, prompt_mask, mc_ids, mc_mask, chosen_ids, chosen_mask
                    )
                    
                    all_g_mc_rejected.append(g_mc_rejected)
                    all_g_mc_chosen.append(g_mc_chosen)
                    
                    # Track generation lengths
                    mc_lengths = mc_mask.sum(1)
                    all_mc_lengths.append(mc_lengths)
                
                # Aggregate generation metrics
                all_g_mc_rejected = torch.stack(all_g_mc_rejected)
                all_g_mc_chosen = torch.stack(all_g_mc_chosen)
                all_mc_lengths = torch.stack(all_mc_lengths)
                all_mc_logprobs_sum = torch.stack(all_mc_logprobs_sum)
                all_mc_kl = torch.stack(all_mc_kl)
                all_mc_entropy = torch.stack(all_mc_entropy)

                # Compute generation quality metrics
                metrics.update({
                    'generated/vs_rejected_mean': all_g_mc_rejected.mean().item(),
                    'generated/vs_rejected_std': all_g_mc_rejected.std().item(),
                    'generated/vs_chosen_mean': all_g_mc_chosen.mean().item(),
                    'generated/vs_chosen_std': all_g_mc_chosen.std().item(),
                    'generated/win_rate_vs_rejected': (all_g_mc_rejected > 0.5).float().mean().item(),
                    'generated/win_rate_vs_chosen': (all_g_mc_chosen > 0.5).float().mean().item(),
                    'generated/avg_length': all_mc_lengths.float().mean().item(),
                    'generated/logprobs_mean': all_mc_logprobs_sum.mean().item(),
                    # KL divergence (from generated samples only!)
                    'eval/kl_divergence': all_mc_kl.mean().item(),
                    'eval/kl_divergence_std': all_mc_kl.std().item(),
                    
                    # Entropy
                    'eval/entropy': all_mc_entropy.mean().item(),
                    'eval/entropy_std': all_mc_entropy.std().item(),
                })
            
            
            # Use negative preference accuracy as loss (lower is better)
            loss = -preference_accuracy
            
            # Create outputs dict compatible with Trainer expectations
            outputs = {
                'loss': loss,
                'metrics': metrics,
                # Include for compatibility with prediction_step
                'logits': model_prefers_chosen.unsqueeze(-1),  # [batch_size, 1]
                'labels': torch.ones_like(model_prefers_chosen).unsqueeze(-1),  # chosen should be preferred
            }
            
        return (loss, outputs) if return_outputs else loss


    # Optional: Override prediction_step to properly aggregate metrics
    def prediction_step(
        self,
        model: nn.Module,
        inputs: Dict[str, Union[torch.Tensor, Any]],
        prediction_loss_only: bool,
        ignore_keys: Optional[List[str]] = None,
    ) -> Tuple[Optional[torch.Tensor], Optional[torch.Tensor], Optional[torch.Tensor]]:
        """
        Custom prediction step that properly handles DRPO evaluation.
        """
        loss, outputs = self.compute_loss(model, inputs, return_outputs=True)
        
        # Store metrics for aggregation
        if not hasattr(self, '_eval_metrics_accumulator'):
            self._eval_metrics_accumulator = {}
            self._eval_metrics_count = 0
        
        # Accumulate metrics
        if 'metrics' in outputs:
            for key, value in outputs['metrics'].items():
                if key not in self._eval_metrics_accumulator:
                    self._eval_metrics_accumulator[key] = 0
                self._eval_metrics_accumulator[key] += value
            self._eval_metrics_count += 1
        
        if prediction_loss_only:
            return (loss, None, None)
        
        # Return logits and labels for compatibility
        logits = outputs.get('logits', None)
        labels = outputs.get('labels', None)
        
        return (loss, logits, labels)

    def evaluation_loop(
        self,
        dataloader,
        description: str,
        prediction_loss_only: Optional[bool] = None,
        ignore_keys: Optional[List[str]] = None,
        metric_key_prefix: str = "eval",
    ):
        """
        Prediction/evaluation loop, shared by evaluate() and predict().
        """
        # Reset metrics before starting
        self._eval_metrics_accumulator = {}
        self._eval_metrics_count = 0
        
        # Run the standard evaluation loop
        output = super().evaluation_loop(
            dataloader,
            description,
            prediction_loss_only,
            ignore_keys,
            metric_key_prefix,
        )
        
        # Add accumulated metrics to output
        if self._eval_metrics_count > 0:
            for key, value in self._eval_metrics_accumulator.items():
                avg_value = value / self._eval_metrics_count
                metric_key = f"{metric_key_prefix}_{key}" if metric_key_prefix else key
                output.metrics[metric_key] = avg_value
        
        return output

            
    def create_model_card(
        self,
        model_name: Optional[str] = None,
        dataset_name: Optional[str] = None,
        tags: Union[str, List[str], None] = None,
    ):
        """Create model card for DRPO training."""
        if not self.is_world_process_zero():
            return
        
        if hasattr(self.model.config, "_name_or_path") and not os.path.isdir(self.model.config._name_or_path):
            base_model = self.model.config._name_or_path
        else:
            base_model = None
        
        # Normalize tags
        if tags is None:
            tags = set()
        elif isinstance(tags, str):
            tags = {tags}
        else:
            tags = set(tags)
        
        tags.update(self._tag_names)
        
        citation = textwrap.dedent("""\
        @article{xu2024doubly,
            title        = {{Doubly Robust Alignment for Large Language Models}},
            author       = {Xu, Erhan and Ye, Kai and Zhou, Hongyi and Zhu, Luhan and Quinzan, Francesco and Shi, Chengchun},
            year         = 2025,
            journal      = {arXiv preprint arXiv:2506.01183}
        }""")
        
        model_card = generate_model_card(
            base_model=base_model,
            model_name=model_name,
            hub_model_id=self.hub_model_id,
            dataset_name=dataset_name,
            tags=tags,
            wandb_url=wandb.run.get_url() if is_wandb_available() and wandb.run is not None else None,
            comet_url=get_comet_experiment_url(),
            trainer_name="DRPO",
            trainer_citation=citation,
            paper_title="Doubly Robust Alignment for Large Language Models",
            paper_id="2506.01183",
        )
        
        model_card.save(os.path.join(self.args.output_dir, "README.md"))

<|MERGE_RESOLUTION|>--- conflicted
+++ resolved
@@ -470,19 +470,11 @@
                 from .drpo_utils_new import get_preference_score_without_decoding
                 
                 scores = get_preference_score_without_decoding(
-<<<<<<< HEAD
-                    preference_model=self.preference_model,
-                    input_ids_1=prompt_response_1,  # Fix typo: was a1_iuput_ids
-                    attention_mask_1=attention_mask_1,
-                    input_ids_2=prompt_response_2,  # Fix typo: was a2_input_ids
-                    attention_mask_2=attention_mask_2,
-=======
                     self.preference_model,
                     prompt_response_1,
                     attention_mask_1,
                     prompt_response_2,
                     attention_mask_2,
->>>>>>> b8cac854
                     is_bt_model=(self.args.preference_model_type == "bt"),
                 )
                 
